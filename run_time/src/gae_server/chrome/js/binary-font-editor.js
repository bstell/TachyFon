--- conflicted
+++ resolved
@@ -381,11 +381,7 @@
     var results = {};
     var magic = this.readString_(4);
     if (magic == BinaryFontEditor.magicHead) {
-<<<<<<< HEAD
-        var headerInfo = {};
         results.headSize = this.getInt32_();
-=======
->>>>>>> 9e285e8d
         results.version = this.getInt32_();
         var count = this.getUint16_();
         var tags = [], tag, tagOffset, saveOffset,
@@ -401,11 +397,6 @@
             BinaryFontEditor.TAGS[tag]['fn'](this, results);
             this.seek(saveOffset);
         }
-<<<<<<< HEAD
-        results.headerInfo = headerInfo;
-=======
-        results.headSize = this.getInt32_();
->>>>>>> 9e285e8d
     }
     return results;
 };

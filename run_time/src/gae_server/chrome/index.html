  <!DOCTYPE html>
<!--
  Copyright 2014 Google Inc. All rights reserved.

  Licensed under the Apache License, Version 2.0 (the "License");
  you may not use this file except in compliance with the License.
  You may obtain a copy of the License at

      http://www.apache.org/licenses/LICENSE-2.0

  Unless required by applicable law or agreed to in writing, software
  distributed under the License is distributed on an "AS IS" BASIS,
  WITHOUT WARRANTIES OR CONDITIONS OF ANY KIND, either express or implied.
  See the License for the specific language governing permissions and
  limitations under the License.
-->
  <html>
  <head>
  <meta charset="UTF-8">
<<<<<<< HEAD

  <title>Font Loading Test(js loader)</title>

=======
  <title>Font Loading Test(js loader)</title>
>>>>>>> 8f180c81
  </head>
  <body>
 
  <div id='alphabet'  style="font-family: nanum-brush;" >ABCDEFGHIJKLMNOPQRSTUVWXYZ</div>
  
  <script src="/opentype_js/parse.js"></script>
  <script src="js/script.js"></script> 
  <script src="/zlib_js/gunzip.min.js"></script>
  <script >updateFont('nanum-brush');</script>
  </body>
  </html><|MERGE_RESOLUTION|>--- conflicted
+++ resolved
@@ -17,13 +17,10 @@
   <html>
   <head>
   <meta charset="UTF-8">
-<<<<<<< HEAD
 
   <title>Font Loading Test(js loader)</title>
 
-=======
-  <title>Font Loading Test(js loader)</title>
->>>>>>> 8f180c81
+
   </head>
   <body>
  
